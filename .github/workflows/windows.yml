name: Windows (VS 2022, Python 3.11)
on:
  workflow_dispatch:
  pull_request:
  merge_group:
  push:
    branches:
      - master
      - "releases/**"

permissions: read-all

concurrency:
  # github.ref is not unique in post-commit
  group: ${{ github.event_name == 'push' && github.run_id || github.ref }}-windows
  cancel-in-progress: true

env:
  PYTHON_VERSION: "3.11"
  TARGET_BRANCH: "master"
  PYTHONIOENCODING: utf8
  CMAKE_CXX_COMPILER_LAUNCHER: ccache
  CMAKE_C_COMPILER_LAUNCHER: ccache
  CCACHE_MAXSIZE: 500Mi
  HF_HOME: C:/Users/runneradmin/.cache/huggingface
  OV_CACHE: C:/Users/runneradmin/.cache/ov_cache
  BASE_PRODUCT_TYPE: public_windows_vs2022
  GENAI_WHEELS_ARTIFACT_NAME: "genai_wheels"
  GENAI_ARCHIVE_ARTIFACT_BASE_NAME: "genai_cpack"

jobs:
  smart_ci:
    name: Smart CI
    runs-on: ubuntu-latest
    outputs:
      skip_workflow: "false"
      affected_components: '{"continuous_batching": {"test": true}, "LLM": {"test": true}, "visual_language": {"test": true}, "whisper": {"test": true}, "tokenizers": {"test": true}, "sampling": {"test": true}, "text_streamer": {"test": true}, "RAG": {"test": true}, "LLM_samples": {"test": true}, "Whisper_samples": {"test": true}, "Image_generation_samples": {"test": true}, "RAG_samples": {"test": true}, "Speech_generation_samples": {"test": true}, "JS_API": true}'
    steps:
      - name: checkout action
        uses: actions/checkout@11bd71901bbe5b1630ceea73d27597364c9af683 # v4.2.2
        timeout-minutes: 15

      - name: Show affected components
        run: echo "Running all tests on forked repository"
        shell: bash

  openvino_download:
    needs: smart_ci
    name: Download prebuilt OpenVINO
    outputs:
      status: ${{ steps.openvino_download.outcome }}
      ov_artifact_name: "openvino_package"
      ov_wheel_source: "openvino==${{ steps.openvino_download.outputs.ov_version }}"
      ov_version: ${{ steps.openvino_download.outputs.ov_version }}
    timeout-minutes: 10
    defaults:
      run:
        shell: bash
    runs-on: ubuntu-latest

    steps:
      - name: Download OpenVINO Developer Package
        id: openvino_download
        run: |
          # Use hardcoded nightly version
          NIGHTLY_VERSION="2025.3.0-19447-f52861cec1e"
          WINDOWS_ZIP="openvino_toolkit_windows_2025.3.0.dev20250708_x86_64.zip"
          # Use PEP 440 compliant version for wheel building
          OV_WHEEL_VERSION="2025.3.0.dev20250708"

          echo "Using hardcoded nightly version: $NIGHTLY_VERSION"
          echo "ov_version=$OV_WHEEL_VERSION" >> $GITHUB_OUTPUT

          echo "Using Windows package: $WINDOWS_ZIP"

          # Download OpenVINO developer package for Windows
          DOWNLOAD_URL="https://storage.openvinotoolkit.org/repositories/openvino/packages/nightly/$NIGHTLY_VERSION/$WINDOWS_ZIP"
          echo "Downloading from: $DOWNLOAD_URL"
          wget -q "$DOWNLOAD_URL" -O openvino_dev.zip

          # Create directory structure
          mkdir -p openvino_package
          unzip -q openvino_dev.zip -d openvino_package

          # Move files to root level (extract the directory name from the zip filename)
          EXTRACTED_DIR=$(basename "$WINDOWS_ZIP" .zip)
          mv openvino_package/$EXTRACTED_DIR/* openvino_package/
          rmdir openvino_package/$EXTRACTED_DIR/

          # Download Node.js package (simplified)
          mkdir -p openvino_package/openvino_node_npm_package
          echo "Node.js package placeholder" > openvino_package/openvino_node_npm_package/placeholder.txt

          echo "outcome=success" >> $GITHUB_OUTPUT

      - name: Upload OpenVINO Package
        uses: actions/upload-artifact@ea165f8d65b6e75b540449e92b4886f43607fa02 # v4.6.2
        with:
          name: openvino_package
          path: openvino_package/
          if-no-files-found: "error"

  genai_build_cpack:
    name: genai cpack (${{ matrix.build-type }})
    strategy:
      matrix:
        build-type: [Release, Debug]
    needs: [openvino_download]
    timeout-minutes: 45
    defaults:
      run:
        shell: pwsh
    runs-on: windows-2022
    env:
      CMAKE_GENERATOR: "Ninja" # Ninja is the only Windows native generator supported by ccache
      OV_INSTALL_DIR: ${{ github.workspace }}\install\ov
      GENAI_INSTALL_DIR: ${{ github.workspace }}\install\genai
      INSTALL_TOOLS_DIR: ${{ github.workspace }}\tools
      INSTALL_TESTS_DIR: ${{ github.workspace }}\tests
      SRC_DIR: ${{ github.workspace }}\src\genai
      BUILD_DIR: ${{ github.workspace }}\build\genai
      CCACHE_DIR: ${{ github.workspace }}\ccache
      MANIFEST_PATH: ${{ github.workspace }}\manifest.yml

    steps:
      - name: Clone genai
        uses: actions/checkout@11bd71901bbe5b1630ceea73d27597364c9af683 # v4.2.2
        with:
          submodules: recursive
          path: ${{ env.SRC_DIR }}

      - name: Setup Python ${{ env.PYTHON_VERSION }}
        uses: actions/setup-python@a26af69be951a213d495a4c3e4e4022e16d87065 # v5.6.0
        with:
          python-version: ${{ env.PYTHON_VERSION }}

      - name: Download OpenVINO package
        uses: actions/download-artifact@d3f86a106a0bac45b974a628896c90dbdf5c8093 # v4.3.0
        with:
          name: ${{ needs.openvino_download.outputs.ov_artifact_name }}
          path: ${{ env.OV_INSTALL_DIR }}
          merge-multiple: true

      #
      # Build
      #

      - name: Download and install ninja
        run: |
          Invoke-WebRequest https://github.com/ninja-build/ninja/releases/download/v1.11.1/ninja-win.zip -OutFile ninja-win.zip -MaximumRetryCount 10
          Expand-Archive -Force ninja-win.zip
          # Add it to the GitHub Path so it would be available in the subsequent steps
          Add-Content -Path $env:GITHUB_PATH -Value "${{ github.workspace }}/ninja-win"

      - name: Download and install ccache
        run: |
          Invoke-WebRequest -Uri 'https://github.com/ccache/ccache/releases/download/v4.9.1/ccache-4.9.1-windows-x86_64.zip' -OutFile 'ccache.zip'
          Expand-Archive -Path 'ccache.zip' -DestinationPath 'C:\temp\ccache'
          Move-Item -Path 'C:\temp\ccache\*' -Destination 'C:\ccache'
          Add-Content -Path $env:GITHUB_PATH -Value "C:\ccache"

      - name: Setup ccache
        id: ccache-restore
        uses: actions/cache@5a3ec84eff668545956fd18022155c47e93e2684 # v4.2.3
        with:
          key: ${{ runner.os }}-${{ runner.arch }}-ccache-${{ env.TARGET_BRANCH }}-${{ matrix.build-type }}-cpack-${{ github.sha }}
          restore-keys: |
            ${{ runner.os }}-${{ runner.arch }}-ccache-${{ env.TARGET_BRANCH }}-${{ matrix.build-type }}-cpack
          path: ${{ env.CCACHE_DIR }}

      - name: Generate product manifest
        run: |
          echo "product_type: ${{ env.BASE_PRODUCT_TYPE }}_${{ matrix.build-type }}" > ${{ env.MANIFEST_PATH }}
          echo "target_arch: x86_64" >> ${{ env.MANIFEST_PATH }}
          echo "build_type: ${{ matrix.build-type }}" >> ${{ env.MANIFEST_PATH }}

      - name: Clean ccache stats
        run: ccache --zero-stats --show-config

      - name: Configure Developer Command Prompt for Microsoft Visual C++
        uses: ilammy/msvc-dev-cmd@0b201ec74fa43914dc39ae48a89fd1d8cb592756 # v1.13.0
        with:
          toolset: 14.42 # v2022

      - name: CMake Build
        shell: pwsh
        run: |
          ${{ env.OV_INSTALL_DIR }}/setupvars.ps1
          cmake -DOpenVINODeveloperPackage_DIR=${{ env.OV_INSTALL_DIR }}/developer_package/cmake -DCMAKE_BUILD_TYPE=${{ matrix.build-type }} -S ${{ env.SRC_DIR }} -B ${{ env.BUILD_DIR }}
          cmake --build ${{ env.BUILD_DIR }} --parallel $ENV:NUMBER_OF_PROCESSORS --config ${{ matrix.build-type }} --verbose
          cmake --install ${{ env.BUILD_DIR }} --config=${{ matrix.build-type }} --prefix=${{ env.GENAI_INSTALL_DIR }}
          cmake --install ${{ env.BUILD_DIR }} --config=${{ matrix.build-type }} --prefix=${{ env.INSTALL_TOOLS_DIR }} --component tools_bin
          cmake --install ${{ env.BUILD_DIR }} --config=${{ matrix.build-type }} --prefix=${{ env.INSTALL_TESTS_DIR }} --component tests
        env:
          CMAKE_TLS_VERIFY: 0

      - name: Show ccache stats
        run: ccache --show-stats

      #
      # Upload build artifacts
      #

      - name: Pack Artifacts
        run: |
          $file=Get-ChildItem -Path "${{ env.GENAI_INSTALL_DIR }}"
          $compress = @{
            Path = $file
            CompressionLevel = "Optimal"
            DestinationPath = "${{ env.BUILD_DIR }}/${{ env.GENAI_ARCHIVE_ARTIFACT_BASE_NAME }}.zip"
          }
          Compress-Archive @compress

      - name: Save ccache
        if: always() && steps.ccache-restore.outputs.cache-hit != 'true' && github.event_name == 'push'
        uses: actions/cache/save@5a3ec84eff668545956fd18022155c47e93e2684 # v4.2.3
        with:
          key: ${{ steps.ccache-restore.outputs.cache-primary-key }}
          path: ${{ env.CCACHE_DIR }}

      - name: Upload cpack package
        if: ${{ always() }}
        uses: actions/upload-artifact@ea165f8d65b6e75b540449e92b4886f43607fa02 # v4.6.2
        with:
          name: genai_cpack_${{ matrix.build-type }}
          path: ${{ env.BUILD_DIR }}/*.zip
          if-no-files-found: "error"

      - name: Upload Tools
        if: always()
        uses: actions/upload-artifact@ea165f8d65b6e75b540449e92b4886f43607fa02 # v4.6.2
        with:
          name: genai_tools_${{ matrix.build-type }}
          path: ${{ env.INSTALL_TOOLS_DIR }}
          if-no-files-found: "error"

      - name: Upload Tests
        if: always()
        uses: actions/upload-artifact@ea165f8d65b6e75b540449e92b4886f43607fa02 # v4.6.2
        with:
          name: genai_tests_${{ matrix.build-type }}
          path: ${{ env.INSTALL_TESTS_DIR }}
          if-no-files-found: "error"

      - name: Upload manifest
        if: always()
        uses: actions/upload-artifact@ea165f8d65b6e75b540449e92b4886f43607fa02 # v4.6.2
        with:
          name: manifest_${{ matrix.build-type }}
          path: ${{ env.MANIFEST_PATH }}
          if-no-files-found: "error"

  genai_build_wheel:
    name: genai wheel
    needs: [openvino_download]
    timeout-minutes: 45
    defaults:
      run:
        shell: pwsh
    runs-on: windows-2022
    env:
      OV_INSTALL_DIR: ${{ github.workspace }}\ov
      SRC_DIR: ${{ github.workspace }}\src
      BUILD_DIR: ${{ github.workspace }}\build
      INSTALL_DIR: ${{ github.workspace }}\genai
      WHEELS_DIR: ${{ github.workspace }}\genai\wheels
      CCACHE_DIR: ${{ github.workspace }}\ccache
      OpenVINODeveloperPackage_DIR: ${{ github.workspace }}\install\ov\developer_package\cmake

    steps:
      - name: Clone openvino.genai
        uses: actions/checkout@11bd71901bbe5b1630ceea73d27597364c9af683 # v4.2.2
        with:
          submodules: recursive
          path: ${{ env.SRC_DIR }}

      - name: Setup Python ${{ env.PYTHON_VERSION }}
        uses: actions/setup-python@a26af69be951a213d495a4c3e4e4022e16d87065 # v5.6.0
        with:
          python-version: ${{ env.PYTHON_VERSION }}
          cache: "pip"

      - name: Download OpenVINO package
        uses: actions/download-artifact@d3f86a106a0bac45b974a628896c90dbdf5c8093 # v4.3.0
        with:
          name: ${{ needs.openvino_download.outputs.ov_artifact_name }}
          path: ${{ env.OV_INSTALL_DIR }}
          merge-multiple: true

      - name: Download and install ninja
        run: |
          Invoke-WebRequest https://github.com/ninja-build/ninja/releases/download/v1.11.1/ninja-win.zip -OutFile ninja-win.zip -MaximumRetryCount 10
          Expand-Archive -Force ninja-win.zip
          # Add it to the GitHub Path so it would be available in the subsequent steps
          Add-Content -Path $env:GITHUB_PATH -Value "${{ github.workspace }}/ninja-win"

      - name: Download and install ccache
        run: |
          Invoke-WebRequest -Uri 'https://github.com/ccache/ccache/releases/download/v4.9.1/ccache-4.9.1-windows-x86_64.zip' -OutFile 'ccache.zip'
          Expand-Archive -Path 'ccache.zip' -DestinationPath 'C:\temp\ccache'
          Move-Item -Path 'C:\temp\ccache\*' -Destination 'C:\ccache'
          Add-Content -Path $env:GITHUB_PATH -Value "C:\ccache"

      - name: Setup ccache
        id: ccache-restore
        uses: actions/cache@5a3ec84eff668545956fd18022155c47e93e2684 # v4.2.3
        with:
          key: ${{ runner.os }}-${{ runner.arch }}-ccache-${{ env.TARGET_BRANCH }}-Release-wheel-${{ github.sha }}
          restore-keys: |
            ${{ runner.os }}-${{ runner.arch }}-ccache-${{ env.TARGET_BRANCH }}-Release-wheel
          path: ${{ env.CCACHE_DIR }}

      - name: Set CI environment
        run: |
          echo "Setting up environment for wheel build"

      #
      # Build
      #
      - name: Clean ccache stats
        run: ccache --zero-stats --show-config

      - name: Configure Developer Command Prompt for Microsoft Visual C++
        uses: ilammy/msvc-dev-cmd@0b201ec74fa43914dc39ae48a89fd1d8cb592756 # v1.13.0
        with:
          toolset: 14.42 # v2022

      - name: Build Tokenizers Wheel
        run: |
          python -m pip wheel -v --no-deps --wheel-dir ${{ env.WHEELS_DIR }} `
            --config-settings=override=cmake.generator='Ninja' `
            --config-settings=override=cmake.build_path='${{ env.BUILD_DIR }}/tokenizers' `
            ${{ needs.openvino_download.outputs.ov_wheel_source }} `
            ${{ env.SRC_DIR }}/thirdparty/openvino_tokenizers
        working-directory: ${{ env.OV_INSTALL_DIR }}

      - name: Build genai wheel
        run: |
          python -m pip wheel -v --no-deps --wheel-dir ${{ env.WHEELS_DIR }} `
            --config-settings=override=cmake.generator='Ninja' `
            --config-settings=override=cmake.build_path='${{ env.BUILD_DIR }}/genai' `
            --config-settings='override=wheel.build_tag="${{ github.run_number }}"' `
            ${{ needs.openvino_download.outputs.ov_wheel_source }} `
            ${{ env.SRC_DIR }}
        working-directory: ${{ env.OV_INSTALL_DIR }}

      - name: Build WWB Wheel
        run: python -m pip wheel -v --no-deps --wheel-dir ${{ env.WHEELS_DIR }} ${{ env.SRC_DIR }}/tools/who_what_benchmark
        working-directory: ${{ env.OV_INSTALL_DIR }}

      - name: Show ccache stats
        run: ccache --show-stats

      #
      # Upload build artifacts
      #

      - name: Save ccache
        if: always() && steps.ccache-restore.outputs.cache-hit != 'true' && github.event_name == 'push'
        uses: actions/cache/save@5a3ec84eff668545956fd18022155c47e93e2684 # v4.2.3
        with:
          key: ${{ steps.ccache-restore.outputs.cache-primary-key }}
          path: ${{ env.CCACHE_DIR }}

      - name: Upload wheels
        if: ${{ always() }}
        uses: actions/upload-artifact@ea165f8d65b6e75b540449e92b4886f43607fa02 # v4.6.2
        with:
          name: genai_wheels
          path: ${{ env.INSTALL_DIR }}
          if-no-files-found: "error"

  genai_build_samples:
    name: Build Samples - ${{ matrix.build-type }}
    strategy:
      fail-fast: false
      matrix:
        build-type: [Release, Debug]
    needs: [openvino_download, genai_build_cpack]
    timeout-minutes: 10
    defaults:
      run:
        shell: pwsh
    runs-on: windows-2022
    env:
      OV_INSTALL_DIR: ${{ github.workspace }}/install/ov
      SRC_DIR: ${{ github.workspace }}/src
      BUILD_DIR: ${{ github.workspace }}/build
      INSTALL_DIR: ${{ github.workspace }}/install/genai

    steps:
      - name: Clone openvino.genai
        uses: actions/checkout@11bd71901bbe5b1630ceea73d27597364c9af683 # v4.2.2
        with:
          path: ${{ env.SRC_DIR }}

      - name: Download Build Artifacts
        uses: actions/download-artifact@d3f86a106a0bac45b974a628896c90dbdf5c8093 # v4.3.0
        with:
          pattern: "{${{ needs.openvino_download.outputs.ov_artifact_name }},genai_cpack_${{ matrix.build-type }}}"
          path: ${{ env.OV_INSTALL_DIR }}
          merge-multiple: true

      - name: Extract Artifacts
        run: Expand-Archive -Path ${{ env.OV_INSTALL_DIR }}/${{ env.GENAI_ARCHIVE_ARTIFACT_BASE_NAME }}.zip -DestinationPath ${{ env.OV_INSTALL_DIR }}

      - name: Build Samples (Release)
        if: ${{ 'Release' == matrix.build-type }}
        run: |
          & ${{ env.OV_INSTALL_DIR }}/samples/cpp/build_samples.ps1 -i ${{ env.INSTALL_DIR }}
          & ${{ env.OV_INSTALL_DIR }}/samples/c/build_samples.ps1 -i ${{ env.INSTALL_DIR }}

      - name: Build Samples (Debug)
        if: ${{ 'Release' != matrix.build-type }}
        run: |
          . "${{ env.OV_INSTALL_DIR }}/setupvars.ps1"
          cmake -DCMAKE_BUILD_TYPE=${{ matrix.build-type }} -S ${{ env.OV_INSTALL_DIR }}/samples/cpp -B ${{ env.BUILD_DIR }}
          cmake --build ${{ env.BUILD_DIR }} --config ${{ matrix.build-type }} --parallel $ENV:NUMBER_OF_PROCESSORS
          cmake --install ${{ env.BUILD_DIR }} --config ${{ matrix.build-type }} --component samples_bin --prefix ${{ env.INSTALL_DIR }}

      - name: Upload Samples Build Package
        if: always()
        uses: actions/upload-artifact@ea165f8d65b6e75b540449e92b4886f43607fa02 # v4.6.2
        with:
          name: genai_samples_${{ matrix.build-type }}
          path: ${{ env.INSTALL_DIR }}
          if-no-files-found: "error"

  genai_build_nodejs:
    name: Build Node.js bindings
    needs: [openvino_download]
    timeout-minutes: 90
    defaults:
      run:
        shell: pwsh
    runs-on: windows-2022

    env:
      OV_INSTALL_DIR: ${{ github.workspace }}/ov
      SRC_DIR: ${{ github.workspace }}/openvino.genai
      INSTALL_DIR: ${{ github.workspace }}/openvino.genai/src/js/bin
      BUILD_DIR: ${{ github.workspace }}/build

    steps:
      - name: Clone openvino.genai
        uses: actions/checkout@11bd71901bbe5b1630ceea73d27597364c9af683 # v4.2.2
        with:
          submodules: recursive
          path: ${{ env.SRC_DIR }}

      - name: Download OpenVINO package
        uses: actions/download-artifact@d3f86a106a0bac45b974a628896c90dbdf5c8093 # v4.3.0
        with:
          name: ${{ needs.openvino_download.outputs.ov_artifact_name }}
          path: ${{ env.OV_INSTALL_DIR }}
          merge-multiple: true

      - name: Setup Python ${{ env.PYTHON_VERSION }}
        uses: actions/setup-python@a26af69be951a213d495a4c3e4e4022e16d87065 # v5.6.0
        with:
          python-version: ${{ env.PYTHON_VERSION }}
          cache: "pip"

      - name: Build GenAI Node.js bindings
        run: |
          . "${{ env.OV_INSTALL_DIR }}/setupvars.ps1"
          cmake -DCMAKE_BUILD_TYPE=Release `
            -DENABLE_JS=ON -DCPACK_GENERATOR=NPM `
            -DENABLE_PYTHON=OFF -DENABLE_WHEEL=OFF `
            -S ${{ env.SRC_DIR }} -B ${{ env.BUILD_DIR }}
          cmake --build ${{ env.BUILD_DIR }} --config Release --parallel --verbose
          cmake --install ${{ env.BUILD_DIR }} --config Release --prefix ${{ env.INSTALL_DIR }}

      - name: Upload Node.js bindings Build Package
        if: always()
        uses: actions/upload-artifact@ea165f8d65b6e75b540449e92b4886f43607fa02 # v4.6.2
        with:
          name: genai_nodejs_bindings
          path: ${{ env.INSTALL_DIR }}
          if-no-files-found: "error"

  genai_tests_wheel:
    name: Python (${{ matrix.test.name}}) Tests (wheel)
    needs: [smart_ci, openvino_download, genai_build_wheel]
    timeout-minutes: ${{ matrix.test.timeout }}
    strategy:
      fail-fast: false
      matrix:
        test:
          - name: "Whisper"
            # TODO: skip some tests temporary untill https://github.com/huggingface/datasets/issues/7647 dataset is fixed
            cmd: 'tests/python_tests/test_whisper_pipeline.py tests/python_tests/test_whisper_pipeline_static.py -k "not test_smoke[sample_from_dataset0 and not test_whisper_constructors[sample_from_dataset0 and not test_max_new_tokens[sample_from_dataset0 and not test_language_mode[language and not test_task_mode[sample_from_dataset0 and not test_language_autodetect[sample_from_dataset0 and not test_whisper_config_constructor and not test_language_autodetect[sample_from_dataset1 and not test_language_autodetect[sample_from_dataset2 and not test_initial_prompt_hotwords[sample_from_dataset0 and not test_random_sampling[sample_from_dataset0"'
            run_condition: ${{ fromJSON(needs.smart_ci.outputs.affected_components).whisper.test }}
            timeout: 45
          - name: "Cacheopt E2E"
            cmd: "tests/python_tests/test_kv_cache_eviction.py"
            run_condition: ${{ fromJSON(needs.smart_ci.outputs.affected_components).continuous_batching.test }}
<<<<<<< HEAD
            timeout: 60
          - name: "LLM & VLM"
            cmd: "tests/python_tests/test_llm_pipeline.py tests/python_tests/test_llm_pipeline_static.py tests/python_tests/test_vlm_pipeline.py tests/python_tests/test_structured_output.py"
=======
            timeout: 180
          - name: 'LLM & VLM'
            cmd: 'tests/python_tests/test_llm_pipeline.py tests/python_tests/test_llm_pipeline_static.py tests/python_tests/test_vlm_pipeline.py tests/python_tests/test_structured_output.py'
>>>>>>> 73e57e76
            run_condition: ${{ fromJSON(needs.smart_ci.outputs.affected_components).visual_language.test || fromJSON(needs.smart_ci.outputs.affected_components).LLM.test }}
            timeout: 120
          - name: "Tokenizer tests"
            cmd: "tests/python_tests/test_tokenizer.py"
            run_condition: ${{ fromJSON(needs.smart_ci.outputs.affected_components).tokenizers.test }}
            timeout: 60
          - name: "API tests"
            cmd: "tests/python_tests/test_continuous_batching.py tests/python_tests/test_generation_config.py tests/python_tests/test_sampling.py tests/python_tests/test_text_streamer.py"
            run_condition: ${{ fromJSON(needs.smart_ci.outputs.affected_components).continuous_batching.test || fromJSON(needs.smart_ci.outputs.affected_components).sampling.test || fromJSON(needs.smart_ci.outputs.affected_components).text_streamer.test }}
            timeout: 60
          - name: "Rag tests"
            cmd: "tests/python_tests/test_rag.py"
            run_condition: ${{ fromJSON(needs.smart_ci.outputs.affected_components).RAG.test }}
            timeout: 30
    defaults:
      run:
        shell: pwsh
    runs-on: windows-2022
    env:
      INSTALL_DIR: ${{ github.workspace }}/install
      SRC_DIR: ${{ github.workspace }}/src
      BUILD_DIR: ${{ github.workspace }}/build

    steps:
      - name: Clone openvino.genai
        if: ${{ matrix.test.run_condition }}
        uses: actions/checkout@11bd71901bbe5b1630ceea73d27597364c9af683 # v4.2.2
        with:
          path: ${{ env.SRC_DIR }}
          submodules: recursive

      - name: Download Build Artifacts
        if: ${{ matrix.test.run_condition }}
        uses: actions/download-artifact@d3f86a106a0bac45b974a628896c90dbdf5c8093 # v4.3.0
        with:
          pattern: "{${{ needs.openvino_download.outputs.ov_artifact_name }},genai_wheels}"
          path: ${{ env.INSTALL_DIR }}
          merge-multiple: true

      - name: Setup Python ${{ env.PYTHON_VERSION }}
        if: ${{ matrix.test.run_condition }}
        uses: actions/setup-python@a26af69be951a213d495a4c3e4e4022e16d87065 # v5.6.0
        with:
          python-version: ${{ env.PYTHON_VERSION }}
          cache: "pip"

      - name: Install OpenVINO wheel
        if: ${{ matrix.test.run_condition }}
        run: python -m pip install openvino==${{ needs.openvino_download.outputs.ov_version }} ${{ needs.openvino_download.outputs.ov_wheel_source }}
        working-directory: ${{ env.INSTALL_DIR }}

      - name: Install GenAI Wheels
        if: ${{ matrix.test.run_condition }}
        uses: ./src/.github/actions/install_wheel
        with:
          packages: "openvino_tokenizers[transformers];openvino_genai;whowhatbench"
          requirements_files: "${{ env.SRC_DIR }}/tests/python_tests/requirements.txt"
          local_wheel_dir: ${{ env.INSTALL_DIR }}/wheels

      - name: Tests
        if: ${{ matrix.test.run_condition }}
        run: python -m pytest -s -v ${{ matrix.test.cmd }}
        working-directory: ${{ env.SRC_DIR }}

  genai_samples_tests:
    name: Samples ${{ matrix.test.name }} (${{ matrix.build-type }})
    strategy:
      fail-fast: false
      matrix:
        build-type: [Release]
        test:
          - name: "LLM"
            marker: "llm"
            cmd: "tests/python_tests/samples"
            run_condition: ${{ fromJSON(needs.smart_ci.outputs.affected_components).LLM_samples.test }}
          - name: "Whisper"
            marker: "whisper"
            cmd: "tests/python_tests/samples"
            run_condition: ${{ fromJSON(needs.smart_ci.outputs.affected_components).Whisper_samples.test }}
          - name: "Image generation"
            marker: "image_generation"
            cmd: "tests/python_tests/samples"
            run_condition: ${{ fromJSON(needs.smart_ci.outputs.affected_components).Image_generation_samples.test }}
          - name: "Rag"
            marker: "rag"
            cmd: "tests/python_tests/samples"
            run_condition: ${{ fromJSON(needs.smart_ci.outputs.affected_components).RAG_samples.test }}
          - name: "Speech generation"
            marker: "speech_generation"
            cmd: "tests/python_tests/samples"
            run_condition: ${{ fromJSON(needs.smart_ci.outputs.affected_components).Speech_generation_samples.test }}

    needs:
      [
        smart_ci,
        openvino_download,
        genai_build_cpack,
        genai_build_wheel,
        genai_build_samples,
        genai_build_nodejs,
      ]
    timeout-minutes: 120
    defaults:
      run:
        shell: pwsh
    runs-on: windows-2022
    env:
      INSTALL_DIR: ${{ github.workspace }}/install
      SRC_DIR: ${{ github.workspace }}/src
      BUILD_DIR: ${{ github.workspace }}/build

    steps:
      - name: Clone openvino.genai
        if: ${{ matrix.test.run_condition }}
        uses: actions/checkout@11bd71901bbe5b1630ceea73d27597364c9af683 # v4.2.2
        with:
          path: ${{ env.SRC_DIR }}

      - name: Download Build Artifacts
        if: ${{ matrix.test.run_condition }}
        uses: actions/download-artifact@d3f86a106a0bac45b974a628896c90dbdf5c8093 # v4.3.0
        with:
          pattern: "{${{ needs.openvino_download.outputs.ov_artifact_name }},genai_cpack_${{ matrix.build-type }},genai_samples_${{ matrix.build-type }},genai_wheels}"
          path: ${{ env.INSTALL_DIR }}
          merge-multiple: true

      - name: Extract Artifacts
        if: ${{ matrix.test.run_condition }}
        run: Expand-Archive -Path ${{ env.INSTALL_DIR }}/${{ env.GENAI_ARCHIVE_ARTIFACT_BASE_NAME }}.zip -DestinationPath ${{ env.INSTALL_DIR }}

      - name: Download GenAI JS Bildings Artifacts
        if: ${{ matrix.test.run_condition }}
        uses: actions/download-artifact@d3f86a106a0bac45b974a628896c90dbdf5c8093 # v4.3.0
        with:
          name: genai_nodejs_bindings
          path: ${{ env.SRC_DIR }}/src/js/bin
          merge-multiple: true

      - name: Setup Python ${{ env.PYTHON_VERSION }}
        if: ${{ matrix.test.run_condition }}
        uses: actions/setup-python@a26af69be951a213d495a4c3e4e4022e16d87065 # v5.6.0
        with:
          python-version: ${{ env.PYTHON_VERSION }}
          cache: "pip"

      - name: Install OpenVINO wheel
        if: ${{ matrix.test.run_condition }}
        run: python -m pip install openvino==${{ needs.openvino_download.outputs.ov_version }} ${{ needs.openvino_download.outputs.ov_wheel_source }}
        working-directory: ${{ env.INSTALL_DIR }}

      - name: Install GenAI wheels
        if: ${{ matrix.test.run_condition }}
        uses: ./src/.github/actions/install_wheel
        with:
          packages: "openvino_tokenizers[transformers];openvino_genai[testing]"
          requirements_files: "${{ env.SRC_DIR }}/samples/requirements.txt"
          local_wheel_dir: ${{ env.INSTALL_DIR }}/wheels

      - name: Setup NodeJS
        if: ${{ matrix.test.run_condition }}
        uses: actions/setup-node@49933ea5288caeca8642d1e84afbd3f7d6820020 # v4.4.0
        with:
          node-version: 21

      - name: Install GenAI NPM package
        if: ${{ matrix.test.run_condition }}
        working-directory: ${{ env.SRC_DIR }}/src/js
        run: |
          npm install $(Resolve-Path -Path "${{ env.INSTALL_DIR }}/openvino_node_npm_package/openvino-node-*") --ignore-scripts
          Copy-Item -Recurse ${{ env.INSTALL_DIR }}/openvino_node_npm_package/bin node_modules/openvino-node/bin
          npm install --verbose

      - name: Install NPM dependencies for samples
        if: ${{ matrix.test.run_condition }}
        working-directory: ${{ env.SRC_DIR }}/samples/js/text_generation
        run: |
          npm install ${{ env.SRC_DIR }}/src/js
          npm install --verbose

      - name: Test Samples (Python and C++)
        if: ${{ matrix.test.run_condition }}
        run: python -m pytest -vs ${{ env.SRC_DIR }}/${{ matrix.test.cmd }} -m "${{ matrix.test.marker }}"
        env:
          PATH: "${{ env.INSTALL_DIR }}/runtime/bin/intel64/${{ matrix.build-type }};${{ env.INSTALL_DIR }}/runtime/3rdparty/tbb/bin;%PATH%" # Required for C++ samples
          SAMPLES_PY_DIR: "${{ env.INSTALL_DIR }}/samples/python"
          SAMPLES_JS_DIR: "${{ env.SRC_DIR }}/samples/js"
          SAMPLES_CPP_DIR: "${{ env.INSTALL_DIR }}/samples_bin"
          SAMPLES_C_DIR: "${{ env.INSTALL_DIR }}/samples_bin"

  genai_tools_tests:
    name: Tools tests (${{ matrix.build-type }})
    strategy:
      fail-fast: false
      matrix:
        build-type: [Release]
    needs: [smart_ci, openvino_download, genai_build_cpack, genai_build_wheel]
    if: ${{ fromJSON(needs.smart_ci.outputs.affected_components).continuous_batching }}
    timeout-minutes: 90
    defaults:
      run:
        shell: pwsh
    runs-on: windows-2022
    env:
      INSTALL_DIR: ${{ github.workspace }}/install
      SRC_DIR: ${{ github.workspace }}/src
      BUILD_DIR: ${{ github.workspace }}/build

    steps:
      - name: Clone openvino.genai
        uses: actions/checkout@11bd71901bbe5b1630ceea73d27597364c9af683 # v4.2.2
        with:
          path: ${{ env.SRC_DIR }}

      - name: Download Build Artifacts
        uses: actions/download-artifact@d3f86a106a0bac45b974a628896c90dbdf5c8093 # v4.3.0
        with:
          pattern: "{${{ needs.openvino_download.outputs.ov_artifact_name }},genai_cpack_${{ matrix.build-type }},genai_tools_${{ matrix.build-type }},genai_tests_${{ matrix.build-type }},genai_wheels}"
          path: ${{ env.INSTALL_DIR }}
          merge-multiple: true

      - name: Extract Artifacts
        run: Expand-Archive -Path ${{ env.INSTALL_DIR }}/${{ env.GENAI_ARCHIVE_ARTIFACT_BASE_NAME }}.zip -DestinationPath ${{ env.INSTALL_DIR }}

      - name: Setup Python ${{ env.PYTHON_VERSION }}
        uses: actions/setup-python@a26af69be951a213d495a4c3e4e4022e16d87065 # v5.6.0
        with:
          python-version: ${{ env.PYTHON_VERSION }}
          cache: "pip"

      - name: Install OpenVINO wheel
        run: python -m pip install openvino==${{ needs.openvino_download.outputs.ov_version }} ${{ needs.openvino_download.outputs.ov_wheel_source }}
        working-directory: ${{ env.INSTALL_DIR }}

      - name: Install GenAI wheels
        uses: ./src/.github/actions/install_wheel
        with:
          packages: "openvino_tokenizers[transformers];openvino_genai[testing]"
          requirements_files: "${{ env.SRC_DIR }}/samples/requirements.txt"
          local_wheel_dir: ${{ env.INSTALL_DIR }}/wheels

      - name: gtests unit tests
        run: |
          . "${{ env.INSTALL_DIR }}/setupvars.ps1"
          & "${{ env.INSTALL_DIR }}/tests/tests_continuous_batching.exe"

      - name: Test C++ Tools
        run: |
          . "${{ env.INSTALL_DIR }}/setupvars.ps1"
          python -m pytest -vs ${{ env.SRC_DIR }}/tests/python_tests/samples/test_continuous_batching_tools.py -m "samples"
        env:
          SAMPLES_CPP_DIR: "${{ env.INSTALL_DIR }}/samples_bin"

  genai_nodejs_tests:
    name: Node.js bindings tests
    needs: [smart_ci, openvino_download, genai_build_nodejs]
    if: ${{ fromJSON(needs.smart_ci.outputs.affected_components).JS_API }}
    timeout-minutes: 20
    defaults:
      run:
        shell: pwsh
    runs-on: windows-2022

    env:
      SRC_DIR: ${{ github.workspace }}/openvino.genai
      INSTALL_DIR: ${{ github.workspace }}/install
      NODE_VERSION: 21

    steps:
      - name: Clone openvino.genai
        uses: actions/checkout@11bd71901bbe5b1630ceea73d27597364c9af683 # v4.2.2
        with:
          path: ${{ env.SRC_DIR }}
          submodules: recursive

      - name: Download OpenVINO Artifacts
        uses: actions/download-artifact@d3f86a106a0bac45b974a628896c90dbdf5c8093 # v4.3.0
        with:
          name: ${{ needs.openvino_download.outputs.ov_artifact_name }}
          path: ${{ env.INSTALL_DIR }}
          merge-multiple: true

      - name: Download GenAI JS Bildings Artifacts
        uses: actions/download-artifact@d3f86a106a0bac45b974a628896c90dbdf5c8093 # v4.3.0
        with:
          name: genai_nodejs_bindings
          path: ${{ env.SRC_DIR }}/src/js/bin
          merge-multiple: true

      - name: Setup Node ${{ env.NODE_VERSION }}
        uses: actions/setup-node@49933ea5288caeca8642d1e84afbd3f7d6820020 # v4.4.0
        with:
          node-version: ${{ env.NODE_VERSION }}

      # JS pacakges uses the OpenVINO and OpenVINO GenAI libraries from the bin directory.
      # Here we emulate the installation of the openvino-node package from NPM. The latest
      # release of the openvino-node package is installed, and we need to update the binaries
      # in the node_modules/openvino-node/bin directory to work correctly with GenAI
      - name: Install npm package tests dependencies
        working-directory: ${{ env.SRC_DIR }}/src/js
        run: |
          npm install $(Resolve-Path -Path "${{ env.INSTALL_DIR }}/openvino_node_npm_package/openvino-node-*") --ignore-scripts
          Copy-Item -Recurse ${{ env.INSTALL_DIR }}/openvino_node_npm_package/bin node_modules/openvino-node/bin
          npm install --verbose

      - name: Check lint
        working-directory: ${{ env.SRC_DIR }}/src/js
        run: npm run lint

      - name: Run npm package tests
        working-directory: ${{ env.SRC_DIR }}/src/js
        run: npm test

  Overall_Status:
    name: ci/gha_overall_status_windows
    needs:
      [
        smart_ci,
        openvino_download,
        genai_build_cpack,
        genai_build_wheel,
        genai_build_samples,
        genai_tests_wheel,
        genai_tools_tests,
        genai_samples_tests,
      ]
    if: ${{ always() }}
    runs-on: ubuntu-latest
    steps:
      - name: Check status of all jobs
        if: >-
          ${{
            contains(needs.*.result, 'failure') ||
            contains(needs.*.result, 'cancelled')
          }}
        run: exit 1<|MERGE_RESOLUTION|>--- conflicted
+++ resolved
@@ -495,15 +495,9 @@
           - name: "Cacheopt E2E"
             cmd: "tests/python_tests/test_kv_cache_eviction.py"
             run_condition: ${{ fromJSON(needs.smart_ci.outputs.affected_components).continuous_batching.test }}
-<<<<<<< HEAD
-            timeout: 60
-          - name: "LLM & VLM"
-            cmd: "tests/python_tests/test_llm_pipeline.py tests/python_tests/test_llm_pipeline_static.py tests/python_tests/test_vlm_pipeline.py tests/python_tests/test_structured_output.py"
-=======
             timeout: 180
           - name: 'LLM & VLM'
             cmd: 'tests/python_tests/test_llm_pipeline.py tests/python_tests/test_llm_pipeline_static.py tests/python_tests/test_vlm_pipeline.py tests/python_tests/test_structured_output.py'
->>>>>>> 73e57e76
             run_condition: ${{ fromJSON(needs.smart_ci.outputs.affected_components).visual_language.test || fromJSON(needs.smart_ci.outputs.affected_components).LLM.test }}
             timeout: 120
           - name: "Tokenizer tests"
