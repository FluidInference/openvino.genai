name: Linux CI

on:
  pull_request:
  push:
    branches:
      - master
      - main
      - "releases/**"

env:
  PYTHON_VERSION: "3.11"

jobs:
  build_and_test:
    name: Build and Test (Ubuntu)
    runs-on: ubuntu-latest

    strategy:
      matrix:
        build_type: [Release]

    steps:
      - name: Checkout code
        uses: actions/checkout@v4
        with:
          submodules: recursive

      - name: Setup Python
        uses: actions/setup-python@v5
        with:
          python-version: ${{ env.PYTHON_VERSION }}

      - name: Install system dependencies
        run: |
          sudo apt-get update
          sudo apt-get install -y cmake build-essential ninja-build

      - name: Install Python dependencies
        run: |
          pip install --upgrade pip
          pip install setuptools
          pip install --extra-index-url https://storage.openvinotoolkit.org/simple/wheels/nightly openvino==2025.3.0.dev20250710

      - name: Configure CMake
        run: |
          cmake -B build -S . \
            -DCMAKE_BUILD_TYPE=${{ matrix.build_type }} \
            -DENABLE_PYTHON=ON \
            -GNinja

      - name: Build
        run: |
          cmake --build build --config ${{ matrix.build_type }} --parallel

      - name: Install
        run: |
          cmake --install build --config ${{ matrix.build_type }} --prefix install
      - name: Test basic functionality
        run: |
<<<<<<< HEAD
          if [ -f "tests/python_tests/test_tokenizer.py" ]; then
            pip install pytest
            pip install -r tests/python_tests/requirements.txt || echo "No requirements file found"
            python -m pytest tests/python_tests/test_tokenizer.py -v || echo "Some tests may require additional models"
          fi
=======
          source ${{ env.OV_INSTALL_DIR }}/setupvars.sh
          python3 -m pytest -v ${{ env.SRC_DIR }}/tests/python_tests/test_llm_pipeline.py -k "not test_perf_metrics_with_structured_output"

  Overall_Status:
    name: ci/gha_overall_status_linux
    needs: [smart_ci, openvino_download, genai_build_cmake, genai_build_wheel, genai_build_samples, genai_build_nodejs, genai_tests_wheel, genai_samples_tests, genai_tools_tests, genai_nodejs_tests]
    if: ${{ always() }}
    runs-on: ubuntu-latest
    steps:
      - name: Check status of all jobs
        if: >-
          ${{
            contains(needs.*.result, 'failure') ||
            contains(needs.*.result, 'cancelled')
          }}
        run: exit 1
>>>>>>> e1ba8db6
<|MERGE_RESOLUTION|>--- conflicted
+++ resolved
@@ -58,27 +58,5 @@
           cmake --install build --config ${{ matrix.build_type }} --prefix install
       - name: Test basic functionality
         run: |
-<<<<<<< HEAD
-          if [ -f "tests/python_tests/test_tokenizer.py" ]; then
-            pip install pytest
-            pip install -r tests/python_tests/requirements.txt || echo "No requirements file found"
-            python -m pytest tests/python_tests/test_tokenizer.py -v || echo "Some tests may require additional models"
-          fi
-=======
           source ${{ env.OV_INSTALL_DIR }}/setupvars.sh
-          python3 -m pytest -v ${{ env.SRC_DIR }}/tests/python_tests/test_llm_pipeline.py -k "not test_perf_metrics_with_structured_output"
-
-  Overall_Status:
-    name: ci/gha_overall_status_linux
-    needs: [smart_ci, openvino_download, genai_build_cmake, genai_build_wheel, genai_build_samples, genai_build_nodejs, genai_tests_wheel, genai_samples_tests, genai_tools_tests, genai_nodejs_tests]
-    if: ${{ always() }}
-    runs-on: ubuntu-latest
-    steps:
-      - name: Check status of all jobs
-        if: >-
-          ${{
-            contains(needs.*.result, 'failure') ||
-            contains(needs.*.result, 'cancelled')
-          }}
-        run: exit 1
->>>>>>> e1ba8db6
+          python3 -m pytest -v ${{ env.SRC_DIR }}/tests/python_tests/test_llm_pipeline.py -k "not test_perf_metrics_with_structured_output"